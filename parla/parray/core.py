from __future__ import annotations
from typing import List, Dict, TYPE_CHECKING, Union, Any

from parla.cpu_impl import cpu
<<<<<<< HEAD
from parla.task_runtime import get_current_devices, has_environment
=======
from parla.task_runtime import get_current_devices, get_scheduler_context
>>>>>>> 9e6c33fa
from parla.device import Device

from .coherence import MemoryOperation, Coherence, CPU_INDEX
from .memory import MultiDeviceBuffer

import threading
import numpy
try:  # if the system has no GPU
    import cupy
    num_gpu = cupy.cuda.runtime.getDeviceCount()
except ImportError:
    # PArray only considers numpy or cupy array
    # work around of checking cupy.ndarray when cupy could not be imported
    cupy = numpy
    num_gpu = 0

if TYPE_CHECKING:
    ndarray = Union[numpy.ndarray, cupy.ndarray]
    SlicesType = Union[slice, int, tuple]


class PArray:
    """Multi-dimensional array on a CPU or CUDA device.

    This class is a wrapper around :class:`numpy.ndarray` and :class:`cupy.ndarray`,
    It is used to support Parla sheduler optimization and automatic data movement.

    Args:
        array: :class:`cupy.ndarray` or :class:`numpy.array` object

    Note: some methods should be called within the current task context
    """
    _array: MultiDeviceBuffer
    _coherence: Coherence
    _slices: List[SlicesType]
    _coherence_cv: Dict[int, threading.Condition]

    def __init__(self, array: ndarray, parent: "PArray" = None, slices=None) -> None:
        if parent is not None:  # create a view (a subarray) of a PArray
            # inherit parent's buffer and coherence states
            # so this PArray will becomes a 'view' of its parents
            self._array = parent._array
            self._coherence = parent._coherence

            # _slices is a list so subarray of subarray works
            self._slices = parent._slices.copy()  # copy parent's slices list
            # add current slices to the end
            self._slices.append(slices)

            # inherit parent's condition variables
            self._coherence_cv = parent._coherence_cv

            # identify the slices
            self._slices_hash = self._array.get_slices_hash(slices)

            # a unique ID for this subarray
            # which is the combine of parent id and slice hash
            self.parent_ID = parent.ID
            self.ID = parent.ID * 31 + self._slices_hash  # use a prime number to avoid collision

            self.nbytes = parent.nbytes          # the bytes used by the complete array
            self.subarray_nbytes = array.nbytes  # the bytes used by this subarray
        else:  # initialize a new PArray
            # per device buffer of data
            self._array = MultiDeviceBuffer(num_gpu)
            location = self._array.set_complete_array(array)

            # coherence protocol for managing data among multi device
            self._coherence = Coherence(location, num_gpu)

            # no slices since it is a new array rather than a subarray
            self._slices = []

            # a condition variable to acquire when moving data on the device
            self._coherence_cv = {n:threading.Condition() for n in range(num_gpu)}
            self._coherence_cv[CPU_INDEX] = threading.Condition()

            # there is no slices
            self._slices_hash = None

            # use id() of buffer as unique ID
            self.parent_ID = id(self._array)  # no parent
            self.ID = self.parent_ID

            self.nbytes = array.nbytes
            self.subarray_nbytes = self.nbytes  # no subarray

        # Register the parray with the scheduler
        get_scheduler_context().scheduler._available_resources.track_parray(self)

    # Properties:

    @property
    def array(self) -> ndarray:
        """
        The reference to cupy/numpy array on current device.
        Note: should be called within the current task context
        Note: should call A[valid_slices].array instead of A.array,
            when in a tasks which only subarray is auto-moved.
            `valid_slices` is a slices within the auto-moved subarray.
        """
        if self._slices:  # so this is a sub-parray object
            # index into origin array by saved slices
            ret = self._array.get_by_global_slices(self._current_device_index, self._slices[0])
            for s in self._slices[1:]:
                ret = ret[s]
            return ret
        else:  # this is a complete copy
            ret = self._array.get(self._current_device_index)

            if isinstance(ret, list): # get a subarray instead
                raise IndexError("Current device doesn't have a complete copy of this array")
            return ret

    @property
    def _on_gpu(self) -> bool:
        """
        True if the array is on GPU.
        Note: should be called within the current task context
        """
        return self._current_device_index != CPU_INDEX

    @property
    def _current_device_index(self) -> int:
        """
        -1 if the current device is CPU.
        Otherwise GPU ID.
        If called outside the current task context, return data owner's device_id by default
        """
        device = PArray._get_current_device()
        if device is None:  # not called inside current task
            return self._coherence.owner
        elif device.architecture == cpu:
            return CPU_INDEX
        else:
            # assume GPU here, won't check device.architecture == gpu
            # to avoid import `gpu`, which is slow to setup.
            return device.index

    # Public API:

    def nbytes_at(self, device_id:int):
        """ An estimate of bytes used in `device_id` after data is moved there.
        It is neither lower bound nor upper bound.
        """
        if self._slices:
            if isinstance(self._coherence._local_states[device_id], dict): # there are subarrays no this device
                if self._slices_hash in self._coherence._local_states[device_id].keys():  # this subarray is already there
                    return self._array.nbytes_at(device_id)
                else:  # the subarray will be moved to there
                    return self._array.nbytes_at(device_id) + self.subarray_nbytes  # add the incoming subarray size
            else: # there is a complete copy on this device, no need to prepare subarray
                return self.nbytes
        else:
            return self.nbytes   

    def exists_on_device(self, device_id:int):
        return (self._array._buffer[device_id] is not None)

    def update(self, array) -> None:
        """ Update the copy on current device.
        Previous copy on other device are lost.
        This will replace the internal buffer and coherence object completly.

        Args:
            array: :class:`cupy.ndarray` or :class:`numpy.array` object

        Note: should be called within the current task context
        Note: data should be put in OUT/INOUT fields of spawn
        """
        this_device = self._current_device_index

        # clean up data
        self._array._buffer = {n: None for n in range(num_gpu)}
        self._array._buffer[CPU_INDEX] = None

        # copy new data to buffer
        if isinstance(array, numpy.ndarray):
            if this_device != CPU_INDEX:  # CPU to GPU
                self._array.set(this_device, cupy.asarray(array))
            else: # data already in CPU
                self._array.set(this_device, array)
        else:
            if this_device == CPU_INDEX: # GPU to CPU
                self._array.set(this_device, cupy.asnumpy(array))
            else: # GPU to GPU
                if int(array.device) == this_device: # data already in this device
                    self._array.set(this_device, array)
                else:  # GPU to GPU
                    dst_data = cupy.empty_like(array)
                    dst_data.data.copy_from_device_async(array.data, array.nbytes)
                    self._array.set(this_device, dst_data)

        # update size
        self.nbytes = array.nbytes

        # reset coherence
        self._coherence = Coherence(this_device, num_gpu)

        # update shape
        self._array.shape = array.shape

        cupy.cuda.stream.get_current_stream().synchronize()

    # slicing/indexing

    def __getitem__(self, slices: SlicesType) -> PArray | Any:
        if self._slices:  # resolve saved slices first
            ret = self.array[slices]
        else:
            ret = self._array.get_by_global_slices(self._current_device_index, slices)

        # ndarray.__getitem__() may return a ndarray
        if isinstance(ret, numpy.ndarray):
            return PArray(ret, parent=self, slices=slices)
        elif isinstance(ret, cupy.ndarray):
            if ret.shape == ():
                return ret.item()
            else:
                return PArray(ret, parent=self, slices=slices)
        else:
            return ret

    def __setitem__(self, slices: SlicesType, value: PArray | ndarray | Any) -> None:
        """
        Acceptable Slices: Slice, Int, tuple of (Slice, Int, List of Int)
        Example:
            A[0]  # int
            A[:]  # slice
            A[0,:,10]  # tuple of int slice int
            A[2:10:2, 0, [1, 3, 5]]  # tuple of slice int list of Int

        Note: `:` equals to slice(None, None, None)
        Note: `None` or tuple of `None` is not acceptable (even if `numpy.ndarray` accept `None`)
        # TODO: support `None` and `ndarray` as slices
        """
        if isinstance(value, PArray):
            value = value.array

        if self._slices:  # resolve saved slices first
            self.array.__setitem__(slices, value)
        else:
            self._array.set_by_global_slices(self._current_device_index, slices, value)

    def evict_all(self) -> None:
        """
        Evict all copies from buffer, and clean all related fields

        Note: this object should not be accessed anymore after called this method
        """
        self._array = None
        self._coherence = None

    def evict(self, device_id: int = None, keep_one_copy: bool = True) -> None:
        """
        Evict a device's copy and update coherence states.

        Args:
            device_id: if is this not None, data will be moved to this device,
                    else move to current device
            keep_one_copy: if it is True and this is the last copy, 
                    write it back to CPU before evict.

        Note: if this device has the last copy and `keep_one_copy` is false, 
            the whole protocol state will be INVALID then.
            And the system will lose the copy. Be careful when evict the last copy.
        """
        if device_id is None:
            device_id = self._current_device_index

        with self._coherence_lock:
            operations = self._coherence.evict(device_id, keep_one_copy)
            for op in operations:
                self._process_operation(op)


    # Coherence update operations:

    def _coherence_read(self, device_id: int = None, slices: SlicesType = None) -> None:
        """ Tell the coherence protocol a read happened on a device.

        And do data movement based on the operations given by protocol.

        Args:
            device_id: if is this not None, data will be moved to this device,
                    else move to current device
            slices: a slices of the subarray to be manipulated
                    by default equals to None, which means the whole array is manipulated

        Note: should be called within the current task context
        """
        if device_id is None:
            device_id = self._current_device_index

        # update protocol and get operation
        operations = self._coherence.read(device_id, self._slices_hash) # locks involve
        self._process_operations(operations, slices) # condition variable involve

    def _coherence_write(self, device_id: int = None, slices: SlicesType = None) -> None:
        """Tell the coherence protocol a write happened on a device.

        And do data movement based on the operations given by protocol.

        Args:
            device_id: if is this not None, data will be moved to this device,
                    else move to current device
            slices: a slices of the subarray to be manipulated
                    by default equals to None, which means the whole array is manipulated

        Note: should be called within the current task context
        """
        if device_id is None:
            device_id = self._current_device_index

        # update protocol and get operation
        operations = self._coherence.write(device_id, self._slices_hash) # locks involve
        self._process_operations(operations, slices) # condition variable involve

    # Device management methods:

    def _process_operations(self, operations: List[MemoryOperation], slices: SlicesType = None) -> None:
        """
        Process the given memory operations.
        Data will be moved, and protocol states is kept unchanged.
        """
        for op in operations:
            if op.inst == MemoryOperation.NOOP:
                pass  # do nothing
            elif op.inst == MemoryOperation.CHECK_DATA:
                if not self._coherence.data_is_ready(op.src):  # if data is not ready, wait
                    with self._coherence_cv[op.src]:
                        while not self._coherence.data_is_ready(op.src):
                            self._coherence_cv[op.src].wait()
            elif op.inst == MemoryOperation.LOAD:
                with self._coherence_cv[op.dst]:  # hold the CV when moving data

                    # if the flag is set, skip this checking
                    if not MemoryOperation.SKIP_SRC_CHECK in op.flag:
                        with self._coherence_cv[op.src]:  # wait on src until it is ready
                            while not self._coherence.data_is_ready(op.src):
                                self._coherence_cv[op.src].wait()

                    if MemoryOperation.LOAD_SUBARRAY in op.flag:
                        self._array.set_slices_mapping(op.dst, slices)  # build slices mapping first

                    # check flag to see if dst is current device
                    dst_is_current_device = op.flag != MemoryOperation.SWITCH_DEVICE_FLAG

                    # copy data
                    self._array.copy_data_between_device(op.dst, op.src, dst_is_current_device)

                    # sync stream before set it as ready, so asyc call is ensured to be done
                    cupy.cuda.stream.get_current_stream().synchronize()

                    # data is ready now
                    if MemoryOperation.LOAD_SUBARRAY in op.flag:
                        self._coherence.set_data_as_ready(op.dst, self._slices_hash)  # mark it as done
                    else:
                         self._coherence.set_data_as_ready(op.dst)
                    self._coherence_cv[op.dst].notify_all()  # let other threads know the data is ready
            elif op.inst == MemoryOperation.EVICT:
                self._array.clear(op.src)  # decrement the reference counter, relying on GC to free the memory
                self._coherence.set_data_as_ready(op.src, None)  # mark it as done
            elif op.inst == MemoryOperation.ERROR:
                raise RuntimeError("PArray gets an error from coherence protocol")
            else:
                raise RuntimeError(f"PArray gets invalid memory operation from coherence protocol, "
                                   f"detail: opcode {op.inst}, dst {op.dst}, src {op.src}")

    @staticmethod
    def _get_current_device() -> Device | None:
        """
        Get current device from task environment.

        Return None if it is not called within the current task context
        """
        if has_environment():
            return get_current_devices()[0]
        else:  # if not
            return None

    def _auto_move(self, device_id: int = None, do_write: bool = False) -> None:
        """ Automatically move data to current device.

        Multiple copies on different devices will be made based on coherence protocol.

        Args:
            device_id: current device id. CPU use CPU_INDEX as id
            do_write: True if want make the device MO in coherence protocol
                False if this is only for read only in current task

        Note: should be called within the current task context.
        Note: auto-move of subarray's subarray is not supported.
        """
        # this is the view of current array, only data within this range should be moved
        # currently, only use first slices, which means automove of subarray of subarray is not supported
        # TODO: support auto-move subarray of subarray
        slices = None if not self._slices else self._slices[0]

        if do_write:
            self._coherence_write(device_id, slices)
        else:
            self._coherence_read(device_id, slices)

    def _on_same_device(self, other: "PArray") -> bool:
        """
        Return True if the two PArrays are in the same device.
        Note: other has to be a PArray object.
        """
        this_device = self._current_device_index
        return this_device in other._array

    # NumPy/CuPy methods redirection

    def __getattr__(self, item):
        """
        A proxy method that redirect call to methods in :class:`numpy.ndarray` or :class:`cupy.ndarray`
        """
        return getattr(self.array, item)

    # Comparison operators:

    def __lt__(x, y):
        if isinstance(y, PArray):
            if not x._on_same_device(y):
                raise ValueError("Arrays are not on the same device")
            return x.array.__lt__(y.array)
        else:
            return x.array.__lt__(y)

    def __le__(x, y):
        if isinstance(y, PArray):
            if not x._on_same_device(y):
                raise ValueError("Arrays are not on the same device")
            return x.array.__le__(y.array)
        else:
            return x.array.__le__(y)

    def __eq__(x, y):
        if isinstance(y, PArray):
            if not x._on_same_device(y):
                raise ValueError("Arrays are not on the same device")
            return x.array.__eq__(y.array)
        else:
            return x.array.__eq__(y)

    def __ne__(x, y):
        if isinstance(y, PArray):
            if not x._on_same_device(y):
                raise ValueError("Arrays are not on the same device")
            return x.array.__ne__(y.array)
        else:
            return x.array.__ne__(y)

    def __gt__(x, y):
        if isinstance(y, PArray):
            if not x._on_same_device(y):
                raise ValueError("Arrays are not on the same device")
            return x.array.__gt__(y.array)
        else:
            return x.array.__gt__(y)

    def __ge__(x, y):
        if isinstance(y, PArray):
            if not x._on_same_device(y):
                raise ValueError("Arrays are not on the same device")
            return x.array.__ge__(y.array)
        else:
            return x.array.__ge__(y)


    # Truth value of an array (bool):

    def __nonzero__(self):
        return PArray(self.array.__nonzero__())

    # Unary operations:

    def __neg__(self):
        return PArray(self.array.__neg__())

    def __pos__(self):
        return PArray(self.array.__pos__())

    def __abs__(self):
        return PArray(self.array.__abs__())

    def __invert__(self):
        return PArray(self.array.__invert__())

    # Arithmetic:

    def __add__(x, y):
        if isinstance(y, PArray):
            if not x._on_same_device(y):
                raise ValueError("Arrays are not on the same device")
            return PArray(x.array + y.array)
        else:
            return PArray(x.array + y)

    def __sub__(x, y):
        if isinstance(y, PArray):
            if not x._on_same_device(y):
                raise ValueError("Arrays are not on the same device")
            return PArray(x.array - y.array)
        else:
            return PArray(x.array - y)

    def __mul__(x, y):
        if isinstance(y, PArray):
            if not x._on_same_device(y):
                raise ValueError("Arrays are not on the same device")
            return PArray(x.array * y.array)
        else:
            return PArray(x.array * y)

    def __matmul__(x, y):
        if isinstance(y, PArray):
            if not x._on_same_device(y):
                raise ValueError("Arrays are not on the same device")
            return PArray(x.array @ y.array)
        else:
            return PArray(x.array @ y)

    def __div__(x, y):
        if isinstance(y, PArray):
            if not x._on_same_device(y):
                raise ValueError("Arrays are not on the same device")
            return PArray(x.array / y.array)
        else:
            return PArray(x.array / y)

    def __truediv__(x, y):
        if isinstance(y, PArray):
            if not x._on_same_device(y):
                raise ValueError("Arrays are not on the same device")
            return PArray(x.array / y.array)
        else:
            return PArray(x.array / y)

    def __floordiv__(x, y):
        if isinstance(y, PArray):
            if not x._on_same_device(y):
                raise ValueError("Arrays are not on the same device")
            return PArray(x.array.__floordiv__(y.array))
        else:
            return PArray(x.array.__floordiv__(y))

    def __mod__(x, y):
        if isinstance(y, PArray):
            if not x._on_same_device(y):
                raise ValueError("Arrays are not on the same device")
            return PArray(x.array.__mod__(y.array))
        else:
            return PArray(x.array.__mod__(y))

    def __divmod__(x, y):
        if isinstance(y, PArray):
            if not x._on_same_device(y):
                raise ValueError("Arrays are not on the same device")
            return PArray(x.array.__divmod__(y.array))
        else:
            return PArray(x.array.__divmod__(y))

    def __pow__(x, y, modulo):
        if isinstance(y, PArray):
            if not x._on_same_device(y):
                raise ValueError("Arrays are not on the same device")
            return PArray(x.array.__pow__(y.array))
        else:
            return PArray(x.array.__pow__(y))

    def __lshift__(x, y):
        if isinstance(y, PArray):
            if not x._on_same_device(y):
                raise ValueError("Arrays are not on the same device")
            return PArray(x.array.__lshift__(y.array))
        else:
            return PArray(x.array.__lshift__(y))

    def __rshift__(x, y):
        if isinstance(y, PArray):
            if not x._on_same_device(y):
                raise ValueError("Arrays are not on the same device")
            return PArray(x.array.__rshift__(y.array))
        else:
            return PArray(x.array.__rshift__(y))

    def __and__(x, y):
        if isinstance(y, PArray):
            if not x._on_same_device(y):
                raise ValueError("Arrays are not on the same device")
            return PArray(x.array.__and__(y.array))
        else:
            return PArray(x.array.__and__(y))

    def __or__(x, y):
        if isinstance(y, PArray):
            if not x._on_same_device(y):
                raise ValueError("Arrays are not on the same device")
            return PArray(x.array.__or__(y.array))
        else:
            return PArray(x.array.__or__(y))

    def __xor__(x, y):
        if isinstance(y, PArray):
            if not x._on_same_device(y):
                raise ValueError("Arrays are not on the same device")
            return PArray(x.array.__xor__(y.array))
        else:
            return PArray(x.array.__xor__(y))

    # Arithmetic, in-place:
    def __iadd__(self, other):
        if isinstance(other, PArray):
            if not self._on_same_device(other):
                raise ValueError("Arrays are not on the same device")
            self.array.__iadd__(other.array)
        else:
            self.array.__iadd__(other)
        return self

    def __isub__(self, other):
        if isinstance(other, PArray):
            if not self._on_same_device(other):
                raise ValueError("Arrays are not on the same device")
            self.array.__isub__(other.array)
        else:
            self.array.__isub__(other)
        return self

    def __imul__(self, other):
        if isinstance(other, PArray):
            if not self._on_same_device(other):
                raise ValueError("Arrays are not on the same device")
            self.array.__imul__(other.array)
        else:
            self.array.__imul__(other)
        return self

    def __idiv__(self, other):
        if isinstance(other, PArray):
            if not self._on_same_device(other):
                raise ValueError("Arrays are not on the same device")
            self.array.__idiv__(other.array)
        else:
            self.array.__idiv__(other)
        return self

    def __itruediv__(self, other):
        if isinstance(other, PArray):
            if not self._on_same_device(other):
                raise ValueError("Arrays are not on the same device")
            self.array.__itruediv__(other.array)
        else:
            self.array.__itruediv__(other)
        return self

    def __ifloordiv__(self, other):
        if isinstance(other, PArray):
            if not self._on_same_device(other):
                raise ValueError("Arrays are not on the same device")
            self.array.__ifloordiv__(other.array)
        else:
            self.array.__ifloordiv__(other)
        return self

    def __imod__(self, other):
        if isinstance(other, PArray):
            if not self._on_same_device(other):
                raise ValueError("Arrays are not on the same device")
            self.array.__imod__(other.array)
        else:
            self.array.__imod__(other)
        return self

    def __ipow__(self, other):
        if isinstance(other, PArray):
            if not self._on_same_device(other):
                raise ValueError("Arrays are not on the same device")
            self.array.__ipow__(other.array)
        else:
            self.array.__ipow__(other)
        return self

    def __ilshift__(self, other):
        if isinstance(other, PArray):
            if not self._on_same_device(other):
                raise ValueError("Arrays are not on the same device")
            self.array.__ilshift__(other.array)
        else:
            self.array.__ilshift__(other)
        return self

    def __irshift__(self, other):
        if isinstance(other, PArray):
            if not self._on_same_device(other):
                raise ValueError("Arrays are not on the same device")
            self.array.__irshift__(other.array)
        else:
            self.array.__irshift__(other)
        return self

    def __iand__(self, other):
        if isinstance(other, PArray):
            if not self._on_same_device(other):
                raise ValueError("Arrays are not on the same device")
            self.array.__iand__(other.array)
        else:
            self.array.__iand__(other)
        return self

    def __ior__(self, other):
        if isinstance(other, PArray):
            if not self._on_same_device(other):
                raise ValueError("Arrays are not on the same device")
            self.array.__ior__(other.array)
        else:
            self.array.__ior__(other)
        return self

    def __ixor__(self, other):
        if isinstance(other, PArray):
            if not self._on_same_device(other):
                raise ValueError("Arrays are not on the same device")
            self.array.__ixor__(other.array)
        else:
            self.array.__ixor__(other)
        return self

    # Container customization:

    def __iter__(self):
        return self.array.__iter__()

    def __len__(self):
        return self.array.__len__()

    # Conversion:

    def __int__(self):
        return int(self.array)

    def __float__(self):
        return float(self.array)

    def __complex__(self):
        return complex(self.array)

    def __oct__(self):
        return oct(self.array)

    def __hex__(self):
        return hex(self.array)

    def __bytes__(self):
        return bytes(self.array)

    # String representations:

    def __repr__(self):
        return repr(self._array)

    def __str__(self):
        return str(self._array)

    def __format__(self, format_spec):
        return self._array.__format__(format_spec)<|MERGE_RESOLUTION|>--- conflicted
+++ resolved
@@ -2,11 +2,7 @@
 from typing import List, Dict, TYPE_CHECKING, Union, Any
 
 from parla.cpu_impl import cpu
-<<<<<<< HEAD
-from parla.task_runtime import get_current_devices, has_environment
-=======
-from parla.task_runtime import get_current_devices, get_scheduler_context
->>>>>>> 9e6c33fa
+from parla.task_runtime import get_current_devices, get_scheduler_context, has_environment
 from parla.device import Device
 
 from .coherence import MemoryOperation, Coherence, CPU_INDEX
@@ -69,6 +65,8 @@
 
             self.nbytes = parent.nbytes          # the bytes used by the complete array
             self.subarray_nbytes = array.nbytes  # the bytes used by this subarray
+
+            # no need to register again since parent already did that
         else:  # initialize a new PArray
             # per device buffer of data
             self._array = MultiDeviceBuffer(num_gpu)
@@ -94,8 +92,8 @@
             self.nbytes = array.nbytes
             self.subarray_nbytes = self.nbytes  # no subarray
 
-        # Register the parray with the scheduler
-        get_scheduler_context().scheduler._available_resources.track_parray(self)
+            # Register the parray with the scheduler
+            get_scheduler_context().scheduler._available_resources.track_parray(self)
 
     # Properties:
 
