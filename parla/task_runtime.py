# General imports
from functools import lru_cache
import logging
import random
from abc import abstractmethod, ABCMeta
from collections import deque, namedtuple, defaultdict
from contextlib import contextmanager
from enum import Enum
import threading
import time
from itertools import combinations
from typing import Optional, Collection, Union, Dict, List, Any, Tuple, FrozenSet, Iterable, TypeVar, Deque

# Parla imports
from parla.device import get_all_devices, Device
from parla.environments import EnvironmentComponentInstance, TaskEnvironmentRegistry, TaskEnvironment
from parla.cpu_impl import cpu
from parla.dataflow import Dataflow

# Logger configuration (uncomment and adjust level if needed)
#logging.basicConfig(level = logging.INFO)
logger = logging.getLogger(__name__)

__all__ = ["Task", "SchedulerContext", "DeviceSetRequirements", "OptionsRequirements", "ResourceRequirements", "get_current_devices"]

# Note: tasks can be implemented as lock free, however, atomics aren't really a thing in Python, so instead
# make each task have its own lock to mimic atomic-like counters for dependency tracking.

TaskAwaitTasks = namedtuple("AwaitTasks", ("dependencies", "value_task"))


class UnspawnedDependencies:
    """ Collection of dependencies where the upstream tasks ("predecessors") are not spawned yet
    and thus making downstream tasks ("successors") wait.
    """

    # A dictionary with predecessors as keys and (lists of) successors as values,
    # i.e. value tasks are waiting for key tasks.
    #
    # Example:
    #   Predecessor A -> [Successor B, Successor C]
    #
    # - When A is spawned, it should notify B and C.
    # - B and C must have already been spawned.
    _dependencies: Dict['TaskID', List['TaskID']]

    def __init__(self):
        self._mutex = threading.Lock()
        self._dependencies = defaultdict(list)

    def add(self, predecessor: 'TaskID', successor: 'TaskID'):
        with self._mutex:
            self._dependencies[predecessor].append(successor)

    def get_successors(self, tid: 'TaskID') -> List['TaskID']:
        with self._mutex:
            return self._dependencies[tid]


unspawned_dependencies = UnspawnedDependencies()


class TaskState(object, metaclass=ABCMeta):
    __slots__ = []

    @property
    @abstractmethod
    def is_terminal(self) -> bool:
        raise NotImplementedError()


class TaskWaiting(TaskState):
    """ This state specifies that a task is waiting for dependencies' spawnings
    """
    @property
    def is_terminal(self):
        return False


#TODO(lhc): Why do we need dependency information at here?
#           It is not exploited/managed correctly.
class TaskRunning(TaskState):
    __slots__ = ["func", "args", "dependencies"]

    @property
    def is_terminal(self):
        return False

    # The argument dependencies intentially has no hint.
    # But its corresponding member instance value is declared as list.
    # Callers can pass None if they want to pass empty dependencies.
    def __init__(self, func, args, dependencies: Optional[List]):
        if dependencies is not None:
            # d could be one of four types: Task, DataMovementTask,
            # TaskID or other types.
            # Task and DataMovementTask are expected types and
            # are OK to be in the dependency list.
            # TaskID is not yet spawned, and will be added as a
            # Task when it is spawned.
            # (Please refer to tasks.py:_task_callback() for detiailed
            #  information)
            #
            # Other types are not allowed and not expected.
            assert all(isinstance(d, (Task, TaskID)) for d in dependencies)
            self.dependencies = [d for d in dependencies if isinstance(d, Task)]
        else:
            self.dependencies = []
        self.args = args
        self.func = func

    def clear_dependencies(self):
        self.dependencies = None

    def __repr__(self):
        if self.func:
            #return "TaskRunning({}, {}, {})".format(self.func.__name__, self.args, self.dependencies)
            return "TaskRunning({})".format(self.func.__name__)
        else:
            return "Functionless task"


class TaskCompleted(TaskState):
    __slots__ = ["ret"]

    def __init__(self, ret):
        self.ret = ret

    @property
    def is_terminal(self):
        return True

    def __repr__(self):
        return "TaskCompleted({})".format(self.ret)


class TaskException(TaskState):
    __slots__ = ["exc"]

    @property
    def is_terminal(self):
        return True

    def __init__(self, exc):
        self.exc = exc

    def __repr__(self):
        return "TaskException({})".format(self.exc)


ResourceDict = Dict[str, Union[float, int]]


class ResourceRequirements(object, metaclass=ABCMeta):
    """
    When a task spawns, it has a set of requirements based on parameters
    supplied to @spawn.
    This class represents those resources.
    This is an Abstract Base Class - see below for classes which inherit from it.
    Currently, spawned tasks only use DeviceSetRequirements.
    After mapping, tasks receive EnvironmentRequirements.
    As of writing this comment, idk what the difference is. Enviroments seem unnecessary and confusing.
    OptionsRequirements aren't even used anywhere at all.
    """
    __slots__ = ["resources", "ndevices", "tags"]

    tags: FrozenSet[Any]
    resources: ResourceDict
    ndevices: int
    devices: FrozenSet[Device]

    def __init__(self, resources: ResourceDict, ndevices: int, tags: Collection[Any]):
        assert all(isinstance(v, str) for v in resources.keys())
        assert all(isinstance(v, (float, int)) for v in resources.values())
        self.resources = resources
        self.ndevices = ndevices
        self.tags = frozenset(tags)

    @property
    def possibilities(self) -> Iterable["ResourceRequirements"]:
        return [self]

    @property
    def exact(self):
        return False

    @abstractmethod
    def __parla_placement__(self):
        raise NotImplementedError()


class EnvironmentRequirements(ResourceRequirements):
    __slots__ = ["environment"]
    environment: TaskEnvironment

    def __init__(self, resources: ResourceDict, environment: TaskEnvironment, tags: Collection[Any]):
        super().__init__(resources, len(environment.placement), tags)
        self.environment = environment

    @property
    def devices(self):
        return self.environment.placement

    @property
    def exact(self):
        return True

    def __parla_placement__(self):
        return self.environment.__parla_placement__()

    def __repr__(self):
        return "EnvironmentRequirements({}, {})".format(self.resources, self.environment)


# This basically stores all the devices a task is *permitted* to run on,
# taking into account spawn's placement parameter
class DeviceSetRequirements(ResourceRequirements):
    __slots__ = ["devices"]
    devices: FrozenSet[Device]

    def __init__(self, resources: ResourceDict, ndevices: int, devices: Collection[Device], tags: Collection[Any]):
        super().__init__(resources, ndevices, tags)
        assert devices
        assert all(isinstance(dd, Device) for dd in devices)
        self.devices = frozenset(devices)
        assert len(self.devices) >= self.ndevices

    @property
    def possibilities(self) -> Iterable["DeviceSetRequirements"]:
        return (DeviceSetRequirements(self.resources, self.ndevices, ds, self.tags)
                for ds in combinations(self.devices, self.ndevices))

    @property
    def exact(self):
        return len(self.devices) == self.ndevices

    def __parla_placement__(self):
        return self.devices

    def __repr__(self):
        return "DeviceSetRequirements({}, {}, {}, exact={})".format(self.resources, self.ndevices, self.devices, self.exact)


# CURRENTLY NOT USED
class OptionsRequirements(ResourceRequirements):
    __slots__ = ["options"]
    options: List[List[Device]]

    def __init__(self, resources, ndevices, options, tags: Collection[Any]):
        super().__init__(resources, ndevices, tags)
        assert len(options) > 1
        assert all(isinstance(a, Device) for a in options)
        self.options = options

    @property
    def possibilities(self) -> Iterable[DeviceSetRequirements]:
        return (opt
                for ds in self.options
                for opt in DeviceSetRequirements(self.resources, self.ndevices, ds, self.tags).possibilities)

    def __parla_placement__(self):
        return list(set(d for ds in self.options for d in ds))

    def __repr__(self):
        return "OptionsRequirements({}, {}, {})".format(self.resources, self.ndevices, self.options)


class Task:
    __slots__ = [
        '_mutex', '_name', '_taskid', '_successors', '_predecessors', '_req',
        '_assigned'
    ]

    def __init__(self, dependencies: Collection["Task"], taskid,
                 req: ResourceRequirements, name: Optional[str] = None):
        self._mutex = threading.Lock()
        with self._mutex:
            # This is the name of the task, which is distinct from the TaskID. It inherits its name from the func.
            self._name = name
            self._successors: List[Task] = []
            self._taskid = taskid
            # Maintain dependencies as a list object.
            # Therefore, bi-directional edges exist among dependent tasks.
            # Some of these dependencies are moved to a data movement task.
            self.predecessors = dependencies
            self._req = req
            # This flag specifies if a task is assigned device.
            # If it is, it sets to True. Otherwise, it sets to False.
            self._assigned = False
            # Dependent tasks' event objects for runahead scheduling.
            self.dependent_events = []
            self.events = []

    @property
    def taskid(self) -> 'TaskID':
        return self._taskid

    @property
    def name(self) -> Optional[str]:
        return self._name

    @property
    def req(self):
        return self._req

    @req.setter
    def req(self, new_req):
        self._req = new_req

    # Deprecated: use predecessors
    @property
    def dependencies(self) -> Tuple["Task"]:
        with self._mutex: # TODO(bozhi) Why?
            return tuple(self._predecessors)

    @property
    def successors(self) -> Tuple["Task"]:
        """
        A tuple of the currently known tasks that depend on self.

        Successor tasks may be added at any time during the life of this task
        but are never removed.
        """
        return tuple(self._successors)

    @property
    def result(self):
        if isinstance(self._state, TaskCompleted):
            return self._state.ret
        elif isinstance(self._state, TaskException):
            raise self._state.exc

    @abstractmethod
    def run(self):
        raise NotImplementedError()

    def set_assigned(self):
        with self._mutex:
            self._assigned = True

    def is_assigned(self):
        with self._mutex:
            return self._assigned

    @property
    def predecessors(self) -> Tuple["Task"]:
        return tuple(self._predecessors)

    @predecessors.setter
    def predecessors(self, predecessors: Collection['Task']):
        self._predecessors: List[Task] = list(predecessors)
        self._num_blocking_predecessors: int = len(predecessors)
        for dep in predecessors:
            # If a dependency is TaskID, not Task object,
            # it implies that it is not yet spawned.
            # Ignore it.
            if not isinstance(dep, TaskID) and not dep._add_successor(self):
                self._num_blocking_predecessors -= 1

    def _maybe_ready_to_schedule(self):
        if not self._num_blocking_predecessors and self._assigned:
            logger.info("[Task] %s: Scheduling", str(self.taskid))
            get_scheduler_context().enqueue_task(self)

    def is_blocked(self) -> bool:
        return bool(self._num_blocking_predecessors)

    def is_dependent_on(self, cand: "Task"):
        with self._mutex: # TODO(bozhi): Why?
            return cand in self._predecessors

    def _add_successor_mutex(self, successor: "Task") -> bool:
        """Add the successor if self is not completed, otherwise return False."""
        with self._mutex:
            return self._add_successor(successor)

    def _add_successor(self, successor: "Task") -> bool:
        """Add the successor if self is not completed, otherwise return False."""
        if self._state.is_terminal:
            return False
        else:
            logger.debug("Task, %s added a successor, %s",
                         self.name, successor)
            self._successors.append(successor)
            return True

    def _notify_successors_mutex(self, events=None):
        with self._mutex:
            self._notify_successors(events)

    def _notify_successors(self, events=None):
        for successor in self._successors:
            successor._complete_dependency_mutex(events)
        self._successors = []

    def _add_predecessor_mutex(self, dependency) -> bool:
        with self._mutex:
            return self._add_predecessor(dependency)

    def _add_predecessor(self, predecessor: 'Task') -> bool:
        self._num_blocking_predecessors += 1
        self._predecessors.append(predecessor)
        if not predecessor._add_successor_mutex(self):
            self._num_blocking_predecessors -= 1
            return False
        return True

    def _complete_dependency_mutex(self, events):
        with self._mutex:
            self._num_blocking_predecessors -= 1
            # Add events from one dependent task.
            # (We are aiming to multiple device tasks, and it would
            #  be possible to have multiple events)
            if events is not None:
                self.dependent_events.append(events)
            self._maybe_ready_to_schedule()
            logger.info(f"[Task %s] Task dependency completed. \
                (remaining: %d)", self.name, self._num_blocking_predecessors)

    def _set_state(self, new_state: TaskState):
        # old_state = self._state
        logger.info("[Task] %r: %r -> %r", str(self._taskid), self._state, new_state)
        self._state = new_state
        ctx = get_scheduler_context()

        if isinstance(new_state, TaskException):
            ctx.scheduler.report_exception(new_state.exc)
        elif isinstance(new_state, TaskRunning):
            self.predecessors = new_state.dependencies
            self._maybe_ready_to_schedule()
            new_state.clear_dependencies()
        if new_state.is_terminal:
            ctx.decr_active_tasks()

    def __await__(self):
        return (yield TaskAwaitTasks([self], self))

    def __repr__(self):
        return "<Task {} nrem_deps={} state={} assigned={assigned}>". \
               format(self.name or "", self._num_blocking_predecessors,
                      type(self._state).__name__, **self.__dict__)


class ComputeTask(Task):
    def __init__(self, func, args, dependencies: Collection["Task"], taskid: 'TaskID',
                 req: ResourceRequirements, dataflow: "Dataflow",
                 name: Optional[str] = None,
                 num_unspawned_deps: int = 0):
        super(ComputeTask, self).__init__(dependencies, taskid, req, name)
        with self._mutex:
            # This task could be spawend when it is ready.
            # To set its state Running when it is running later,
            # store functions and arguments as member variables.
            self._func = func
            self._args = args
            self.dataflow = dataflow  # input/output/inout of the task
            # Expose the self reference to other threads as late as possible,
            # but not after potentially getting scheduled.
            taskid.task = self

            self.num_unspawned_predecessors = num_unspawned_deps
            # If this task is not waiting for any dependent tasks,
            # enqueue onto the spawned queue.
            if self.num_unspawned_predecessors == 0:
                self._activate()
            else:
                self._state = TaskWaiting()
            logger.debug("Task %r: Creating", self)

    def __notify_spawned_successors(self):
        """ Notify all successors who wait for this task.
        PRIVATE USE ONLY. Not thread-safe and should be called WITH ITS MUTEX.
        """
        # Get the list of all waiting successors from the global collection.
        successors = unspawned_dependencies.get_successors(self.taskid)
        for d_tid in successors:
            dt = d_tid.task
            if dt is None:
                raise ValueError("The successor task is None:", str(d_tid))
            assert isinstance(dt, ComputeTask)
            dt.decr_num_unspawned_deps(self)
            self._successors.append(dt)

    def _activate(self):
        assert self.num_unspawned_predecessors == 0
        self.__notify_spawned_successors()
        self._state = TaskRunning(self._func, self._args, None)
        get_scheduler_context().incr_active_tasks() # TODO(bozhi): integrate with enqueue
        # Enqueue this task right after spawning on the spawend queue.
        # The task could have dependencies.
        get_scheduler_context().enqueue_spawned_task(self)

    def decr_num_unspawned_deps(self, predecessor: "Task"):
        with self._mutex:
            self.num_unspawned_predecessors -= 1
            self._num_blocking_predecessors += 1
            self._predecessors.append(predecessor)
            if self.num_unspawned_predecessors == 0:
                self._activate()

    def run(self):
        ctx = get_scheduler_context()
        task_state = TaskException(RuntimeError("Unknown fatal error"))
        assert self._assigned, "Task was not assigned before running."
        assert isinstance(self.req, EnvironmentRequirements), \
            "Task was not assigned a specific environment requirement before running."
        try:
            # Run the task and assign the new task state
            try:
                assert isinstance(self._state, TaskRunning)
                # TODO(lhc): This assumes Parla only has two devices.
                #            The reason why I am trying to do is importing
                #            Parla's cuda.py is expensive.
                #            Whenever we import cuda.py, cupy compilation
                #            is invoked. We should remove or avoid that.

                # First, create device/stream/event instances.
                # Second, gets the created event instance.
                # Third, it scatters the event to successors who wait for
                # the current task.
                env = self.req.environment
                with _scheduler_locals._environment_scope(env), env:
                    self.events = env.get_events_from_components()
                    if len(self.dependent_events) > 0:
                        # Only wait events if any remaining dependent tasks exist.
                        # TODO(lhc): This does not support nested CPU tasks from GPU tasks.
                        #            When we notify successors, we don't know places on
                        #            which the successors will run since those would decide
                        #            at the next step, mapping step.
                        #            Therefore, the current runtime does not consider
                        #            successors' placements, but just creates events
                        #            on the devices where the current task is running.
                        #            For example, when CPU tasks get GPU events,
                        #            they will just skip and will not wait for them.
                        #            This is not technical limitation, just need refactoring
                        #            and adding more features.
                        #            But our target applications do not have this pattern
                        #            and will do it later.
                        env.wait_dependent_events(self.dependent_events)
                    # Already waited all dependent events.
                    # Initialize the dependent event list.
                    self.dependent_events = []
                    task_state = self._state.func(self, *self._state.args)
                    env.record_events()
                    if len(self.events) > 0:
                        # If any event created by the current task exist,
                        # notify successors and make them wait for that event,
                        # not Parla task completion.
                        self._notify_successors_mutex(self.events)
                    env.sync_events()
                if task_state is None:
                    task_state = TaskCompleted(None)
            except Exception as e:
                task_state = TaskException(e)
                logger.exception("Exception in task")
            finally:
                logger.info("Finally for task %r", self)

                # Deallocate resources
                for d in self.req.devices:
                    for resource, amount in self.req.resources.items():
                        logger.debug("Task %r deallocating %d %s from device %r", self, amount, resource, d)
                    ctx.scheduler._available_resources.deallocate_resources(d, self.req.resources)
                    ctx.scheduler._device_compute_task_counts[d] -= 1

                # Update OUT parrays which may have changed size from 0 to something
                # We assume all IN and INOUT params don't change size
                for parray in (self.dataflow.output):
                    ctx.scheduler._available_resources.update_parray_nbytes(parray, self.req.devices)

                # Protect the case that it notifies successors and
                # any successor task is spawned before setting state.
                with self._mutex:
                    # Regardless of the previous notification,
                    # (So, before leaving the current run(), the above)
                    # it should notify successors since
                    # new successors could be added after the above
                    # notifications, while other devices are running
                    # their kernels asynchronously.
                    self._notify_successors()
                    self._set_state(task_state)

        except Exception as e:
            logger.exception("Task %r: Exception in task handling", self)
            raise e


class OperandType(Enum):
    IN = 0
    OUT = 1
    INOUT = 2


class DataMovementTask(Task):
    def __init__(self, computation_task: ComputeTask, taskid,
                 req: ResourceRequirements, target_data,
                 operand_type: OperandType, name: Optional[str] = None):
        super(DataMovementTask, self).__init__([], taskid, req, name)
        with self._mutex:
            # A data movement task is created after mapping phase.
            # Therefore, this class is already assigned to devices.
            self.assigned = True
            self._target_data = target_data
            self._operand_type = operand_type
            # TODO(lhc): temporary task running state.
            #            This would be a data movement kernel.
            self._state = TaskRunning(None, None, None)

    def run(self):
        logger.debug(f"[DataMovementTask %s] Starting", self.name)
        assert self.assigned, "Task was not assigned before running."
        assert isinstance(self.req, EnvironmentRequirements), \
            "Task was not assigned a specific environment requirement before running."

        try:
            # A default state to avoid exceptions inside catch
            task_state = TaskException(RuntimeError("Unknown fatal error"))
            # Run the task and assign the new task state
            try:
                assert isinstance(self._state, TaskRunning)
                # First, create device/stream/event instances.
                # Second, gets the created event instance.
                # Third, it scatters the event to successors who wait for
                # the current task.
                env = self.req.environment
                with _scheduler_locals._environment_scope(env), env:
                    self.events = env.get_events_from_components()
                    if len(self.dependent_events) > 0:
                        # Only wait events if any remaining dependent tasks exist.
                        # TODO(lhc): This does not support nested CPU tasks from GPU tasks.
                        #            When we notify successors, we don't know places on
                        #            which the successors will run since those would decide
                        #            at the next step, mapping step.
                        #            Therefore, the current runtime does not consider
                        #            successors' placements, but just creates events
                        #            on the devices where the current task is running.
                        #            For example, when CPU tasks get GPU events,
                        #            they will just skip and will not wait for them.
                        #            This is not technical limitation, just need refactoring
                        #            and adding more features.
                        #            But our target applications do not have this pattern
                        #            and will do it later.
                        env.wait_dependent_events(self.dependent_events)
                    # Already waited all dependent events.
                    # Initialize the dependent event list.
                    self.dependent_events = []
                    write_flag = True
                    if (self._operand_type == OperandType.IN):
                        write_flag = False
                    # Move data to current device
                    dev_type = get_current_devices()[0]
                    dev_no = -1
                    if (dev_type.architecture is not cpu):
                        dev_no = dev_type.index
                    self._target_data._auto_move(device_id=dev_no, do_write=write_flag)
                    # Events could be multiple for multiple devices task.
                    env.record_events()
                    if len(self.events) > 0:
                        # If any event created by the current task exist,
                        # notify successors and make them wait for that event,
                        # not Parla task completion.
                        self._notify_successors_mutex(self.events)
                    env.sync_events()
                # TODO(lhc):
                #if task_state is None:
                task_state = TaskCompleted(None)
            except Exception as e:
                task_state = TaskException(e)
                logger.exception("Exception in task")
            finally:
                logger.info("Finally for task %r", self)

                # DON'T deallocate resources!
                # DataMovementTask has the same resources as the ComputeTask which created it
                # That ComputeTask will do the deallocation
                # If we do it here, we overly deallocate

                # Don't update parray tracking information either
                # The scheduler already registered the new location
                # If size changes, the ComputeTask will take care of that

                # Protect the case that it notifies successors and
                # any successor task is spawned before setting state.
                with self._mutex:
                    # Regardless of the previous notification,
                    # (So, before leaving the current run(), the above)
                    # it should notify successors since
                    # new successors could be added after the above
                    # notifications, while other devices are running
                    # their kernels asynchronously.
                    self._notify_successors()
                    self._set_state(task_state)

        except Exception as e:
            logger.exception("Task %r: Exception in task handling", self)
            raise e


class _TaskLocals(threading.local):
    def __init__(self):
        super(_TaskLocals, self).__init__()
        self.task_scopes: List[List[ComputeTask]] = []

    @property
    def ctx(self):
        return getattr(self, "_ctx", None)

    @ctx.setter
    def ctx(self, v):
        self._ctx = v

    @property
    def global_tasks(self):
        return getattr(self, "_global_tasks", [])

    @global_tasks.setter
    def global_tasks(self, v):
        self._global_tasks = v


task_locals = _TaskLocals()


class TaskID:
    """The identity of a task.

    This combines some ID value with the task object itself. The task
    object is assigned by `spawn`. This can be used in place of the
    task object in most places.

    """
    _task: Optional[Task]
    _id: Iterable[int]

    def __init__(self, name, id: Iterable[int]):
        """"""
        self._name = name
        self._id = id
        self._task = None

    @property
    def task(self):
        """Get the `Task` associated with this ID.

        :raises ValueError: if there is no such task.
        """
        if not self._task:
            # If its task is not yet spawned,
            # return None.
            return None
        return self._task

    @task.setter
    def task(self, v):
        assert not self._task
        self._task = v

    @property
    def id(self):
        """Get the ID object.
        """
        return self._id

    @property
    def name(self):
        """Get the space name.
        """
        return self._name

    @property
    def full_name(self):
        """Get the space name.
        """
        return "_".join(str(i) for i in (self._name, *self._id))

    @property
    def dependencies(self) -> Collection:
        return self._dependencies

    @dependencies.setter
    def dependencies(self, v: Collection):
        self._dependencies = v

    def __hash__(self):
        return hash(self._id)

    def __repr__(self):
        return "TaskID({}, task={})".format(self.full_name, self._task)

    def __str__(self):
        return "<TaskID {}>".format(self.full_name)

    def __await__(self):
        return (yield TaskAwaitTasks([self.task], self.task))


class InvalidSchedulerAccessException(RuntimeError):
    pass


class SchedulerContext(metaclass=ABCMeta):
    def spawn_task(
        self,
        function,
        args,
        deps,
        taskid,
        req,
        dataflow,
        name: Optional[str] = None,
        num_unspawned_deps: int = 0
    ):
        return ComputeTask(
            function, args, deps, taskid, req, dataflow, name,
            num_unspawned_deps
        )

    @abstractmethod
    def enqueue_task(self, Task):
        raise NotImplementedError()

    def __enter__(self):
        _scheduler_locals._scheduler_context_stack.append(self)
        return self

    def __exit__(self, exc_type, exc_val, exc_tb):
        _scheduler_locals._scheduler_context_stack.pop()

    @property
    @abstractmethod
    def scheduler(self) -> "Scheduler":
        raise NotImplementedError()

    @abstractmethod
    def incr_active_tasks(self):
        raise NotImplementedError()

    @abstractmethod
    def decr_active_tasks(self):
        raise NotImplementedError()

    @abstractmethod
    def enqueue_spawned_task(self, task: Task):
        return NotImplementedError()


class _SchedulerLocals(threading.local):
    _environment: Optional[TaskEnvironment]
    _scheduler_context_stack: List[SchedulerContext]

    def __init__(self):
        super(_SchedulerLocals, self).__init__()
        self._scheduler_context_stack = []
        self._environment = None

    @property
    def environment(self):
        if self._environment:
            return self._environment
        else:
            raise InvalidSchedulerAccessException("TaskEnvironment not set in this context")

    @contextmanager
    def _environment_scope(self, env: TaskEnvironment):
        self._environment = env
        try:
            yield
        finally:
            self._environment = None

    @property
    def scheduler_context(self) -> SchedulerContext:
        if self._scheduler_context_stack:
            return self._scheduler_context_stack[-1]
        else:
            raise InvalidSchedulerAccessException("No scheduler is available in this context")


_scheduler_locals = _SchedulerLocals()


def get_scheduler_context() -> SchedulerContext:
    return _scheduler_locals.scheduler_context


def get_devices() -> Collection[Device]:
    return _scheduler_locals.environment.placement


def get_current_devices() -> List[Device]:
    """
    :return: A list of `devices<parla.device.Device>` assigned to the current task. This will have one element unless `ndevices` was \
      provided when the task was `spawned<spawn>`.
    """
    return list(get_devices())


class ControllableThread(threading.Thread, metaclass=ABCMeta):
    _should_run: bool
    _monitor: threading.Condition

    def __init__(self):
        super().__init__()
        self._should_run = True

    def stop(self):
        with self._monitor:
            self._should_run = False
            self._monitor.notify_all()

    @abstractmethod
    def run(self):
        pass


class WorkerThreadException(RuntimeError):
    pass


class WorkerThread(ControllableThread, SchedulerContext):
    def __init__(self, scheduler, index):
        super().__init__()
        self._monitor = threading.Condition(threading.Lock())
        self.index = index
        self._scheduler = scheduler
        self.task = None
        self._status = "Initializing"

    @property
    def scheduler(self) -> "Scheduler":
        return self._scheduler

    def incr_active_tasks(self):
        self.scheduler.incr_active_tasks()

    def decr_active_tasks(self):
        self.scheduler.decr_active_tasks()

    def enqueue_spawned_task(self, task: Task):
        self.scheduler.enqueue_spawned_task(task)

    def enqueue_task(self, task: Task):
        """Push a task on the queue tail.
        """
        # For the moment, bypass the local queue and put the task in the global scheduler queue
        self.scheduler.enqueue_task(task)
        # Allowing local resource of tasks (probably only when it comes to the front of the queue) would allow threads
        # to make progress even if the global scheduler is blocked by other assignment tasks. However, it would also
        # require that the workers do some degree of resource assignment which complicates things and could break
        # correctness or efficiency guarantees. That said a local, "fast assignment" algorithm to supplement the
        # out-of-band assignment of the scheduler would probably allow Parla to efficiently run programs with
        # significantly finer-grained tasks.

        # For tasks that are already assigned it may be as simple as:
        #     self._push_task(task)
        # This would need to fail over to the scheduler level enqueue if the resources is not available for assignment.

    def assign_task(self, task: Task):
        with self._monitor:
            if self.task:
                raise WorkerThreadException("Tried to assign task to WorkerThread that already had one.")
            self.task = task
            self._monitor.notify()

    def _remove_task(self):
        with self._monitor:
            if not self.task:
                raise WorkerThreadException("Tried to remove a nonexistent task.")
            self.task = None

    def run(self) -> None:
        try:
            with self:
                for component in self.scheduler.components:
                    component.initialize_thread()
                while self._should_run:
                    self._status = "Getting Task"
                    if not self.task:
                        logger.debug("[%r] Blocking for a task: (%s)", self, self._monitor)
                        with self._monitor:
                            self._monitor.wait()
                        logger.debug("[WorkerThread %d] Waking up.", self.index)

                    # Thread wakes up with a task
                    if self.task:
                        logger.debug(f"[WorkerThread %d] Starting: %s", self.index, self.task.name)
                        self._status = "Running Task {}".format(self.task)
                        self.task.run()
                        self._remove_task()
                        self.scheduler.append_free_thread(self)
                    # Thread wakes up without a task (should only happen at end of program)
                    elif not self.task and self._should_run:
                        raise WorkerThreadException("%r woke up without a valid task.", self)
        except Exception:
            logger.exception("Unexpected exception in Task handling")
            self.scheduler.stop()

    def dump_status(self, lg=logger):
        lg.info("%r", self)

    def __repr__(self):
        return "<{} {} {}>".format(type(self).__name__, self.index, self._status)


class ParrayTracker():
    """
    The ResourcePool (below) tracks the location of all Parla-managed data,
    which is stored in PArrays. This is tracked separately from the PArray's
    tracking information because the Scheduler knows where a given PArray will
    be in the future. This class holds tracking information.
    
    Currently it's a dumb class, basically just a C-struct, whose members are
    managed by the ResourcePool.
    """
    nbytes: int
    locations: Dict[Device, bool]
    
    def __init__(self):
        self.nbytes = 0
        self.locations = {}


# Two major TODO (ses) items:
# 1) Fix the mutexes here. There are places where if the GIL switched, stuff could break
# 2) Provide a way for the mapper to evict if the resourcepool shows a task can't be mapped anywhere and we need to clear space
class ResourcePool:
    # Importing this at the top of the file breaks due to circular dependencies
    from parla.parray.core import CPU_INDEX, PArray

    _monitor: threading.Condition
    _devices: Dict[Device, Dict[str, float]]
    _device_indices: List[int]
    _managed_parrays: Dict[int, ParrayTracker]

    # Resource pools track device resources. Environments are a separate issue and are not tracked here. Instead,
    # tasks will consume resources based on their devices even though those devices are bundled into an environment.

    def __init__(self):
        self._monitor = threading.Condition(threading.Lock())

        # Devices are stored in a dict keyed by the device.
        # Each entry stores a dict with cores, memory, etc. info based on the architecture
        self._devices = self._initial_resources()

        # Parla tracks managed PArrays' locations
        # Index into dict with id(array), then with device. True means the array is present there
        # We use the unique id of the array as the key because PArray is an unhashable class
        self._managed_parrays = {}

    @staticmethod
    def _initial_resources():
        return {dev: {name: amt for name, amt in dev.resources.items()} for dev in get_all_devices()}

    ### RESOURCE ALLOCATION CALLS ###
    # These may be over-engineered, by I (Sean) haven't touched them.
    # They basically can add or reduce a resource amount (which is just memory right now)

    # Currently, resource allocation is done when the task is MAPPED.
    # The task itself does not allocate.
    # By the time it starts running, resources have already been allocated for it.
    def allocate_resources(self, d: Device, resources: ResourceDict, *, blocking: bool = False) -> bool:
        """Allocate the resources described by `dd`.

        :param d: The device on which resources exist.
        :param resources: The resources to allocate.
        :param blocking: If True, this call will block until the resource is available and will always return True.

        :return: True iff the allocation was successful.
        """
        return self._atomically_update_resources(d, resources, -1, blocking)

    # Currently, resource deallocation is done when the task finishes.
    def deallocate_resources(self, d: Device, resources: ResourceDict) -> None:
        """Deallocate the resources described by `dd`.

        :param d: The device on which resources exist.
        :param resources: The resources to deallocate.
        """
        ret = self._atomically_update_resources(d, resources, 1, False)
        assert ret

    def check_resources_availability(self, d: Device, resources: ResourceDict):
        """Check if necessary resouces of the deviced is available.

        :param d: The device on which resources exist.
        :param resources: The resources to deallocate.
        """
        with self._monitor:
            is_available = True
            for name, amount in resources.items():
                dres = self._devices[d]

                # Workaround stupid vcus (I'm getting rid of these at some point)
                if d.architecture.id == 'gpu' and name == 'vcus':
                    continue

                if amount > dres[name]:
                    is_available = False
                logger.debug("Resource check for %d %s on device %r: %s", amount, name, d, "Passed" if is_available else "Failed")
            return is_available

    def _atomically_update_resources(self, d: Device, resources: ResourceDict, multiplier, block: bool):
        with self._monitor:
            to_release = []
            success = True
            for name, v in resources.items():
                if not self._update_resource(d, name, v * multiplier, block):
                    success = False
                    break
                else:
                    to_release.append((name, v))
            else:
                to_release.clear()

            logger.info("[ResourcePool] Attempted to allocate %s * %r (blocking %s) => %s", \
                         multiplier, (d, resources), block, "success" if success else "fail")
            if to_release:
                logger.info("Releasing resources due to failure: %r", to_release)

            for name, v in to_release:
                ret = self._update_resource(d, name, -v * multiplier, block)
                assert ret

            assert not success or len(to_release) == 0  # success implies to_release empty
            return success

    def _update_resource(self, dev: Device, res: str, amount: float, block: bool):
        # Workaround stupid vcus (I'm getting rid of these at some point)
        if dev.architecture.id == 'gpu' and res == 'vcus':
            return True
        try:
            while True:  # contains return
                dres = self._devices[dev]
                if -amount <= dres[res]:
                    dres[res] += amount
                    if amount > 0:
                        self._monitor.notify_all()
                    assert dres[res] <= dev.resources[res], "{}.{} was over deallocated".format(dev, res)
                    assert dres[res] >= 0, "{}.{} was over allocated".format(dev, res)
                    return True
                else:
                    if block:
                        self._monitor.wait()
                    else:
                        return False
        except KeyError:
            raise ValueError("Resource {}.{} does not exist".format(dev, res))

    ### PARRAY MEMORY TRACKING CALLS ###

    # parrays don't use devices, they use indices
    # CPU is CPU_INDEX, GPUs are positive integers
    # This helper function translates from a Device class to its PArray ID quickly
    def _to_parray_index(self, device):
        if device.architecture == cpu:
            return self.CPU_INDEX
        if device.architecture.id == 'gpu':
            return device.index
        raise NotImplementedError("Only cpu and gpu architectures are supported")

    # Start tracking the memory usage of a parray
    def track_parray(self, parray):
        logger.debug(f"[ResourcePool] Tracking parray with ID %d in these locations:", id(parray))

        parray_tracker = ParrayTracker()
        parray_tracker.nbytes = parray.nbytes

        # Figure out all the locations where a parray exists
        for device in self._devices:
            device_id = self._to_parray_index(device)
            if parray.exists_on_device(device_id):
                parray_tracker.locations[device] = True

                logger.debug(f"[ResourcePool]   - %r", device)

                # Update the resource usage at this location
                self.allocate_resources(device, {'memory': parray.nbytes})
            else:
                parray_tracker.locations[device] = False

        # Insert the location map into our dict, keyed by the parray itself
        with self._monitor:
            self._managed_parrays[id(parray)] = parray_tracker

    # Stop tracking the memory usage of a parray
    def untrack_parray(self, parray):
        logger.debug(f"[ResourcePool] Untracking parray with ID %d from these locations:", id(parray))
        # Return resources to the devices
        for device, parray_exists in self._managed_parrays[id(parray)].items():
            if parray_exists:
<<<<<<< HEAD
                self.deallocate_resources(device, {'memory': parray.nbytes})
=======
                parray_tracker = self._managed_parrays[id(parray)]
                self.deallocate_resources(device, {'memory' : parray_tracker.nbytes})
>>>>>>> ae1e3396
                logger.debug(f"[ResourcePool]   - %r", device)

        # Delete the dictionary entry
        with self._monitor:
            del self._managed_parrays[id(parray)]

    # Notify the resource pool that a device has a new instantiation of an array
    def add_parray_to_device(self, parray, device):
        logger.debug(f"[ResourcePool] Adding parray with ID %d to device %r", id(parray), device)
        if self._managed_parrays[id(parray)].locations[device] == True:
            #raise ValueError("Tried to register a parray on a device where it already existed")
            logger.debug(f"[ResourcePool]   (It was already there...)")
            return
        with self._monitor:
<<<<<<< HEAD
            self._managed_parrays[id(parray)][device] = True
        self.allocate_resources(device, {'memory': parray.nbytes})
=======
            self._managed_parrays[id(parray)].locations[device] = True
        self.allocate_resources(device, {'memory' : parray.nbytes})
>>>>>>> ae1e3396

    # Notify the resource pool that an instantiation of an array has been deleted
    def remove_parray_from_device(self, parray, device):
        logger.debug(f"[ResourcePool] Removing parray with ID %d from device %r", id(parray), device)
        if self._managed_parrays[id(parray)].locations[device] == False:
            #raise ValueError("Tried to remove a parray from a device where it didn't exist")
            logger.debug(f"[ResourcePool]   (It wasn't there...)")
            return
        with self._monitor:
<<<<<<< HEAD
            self._managed_parrays[id(parray)][device] = False
        self.deallocate_resources(device, {'memory': parray.nbytes})

    # On a parray move, call this to start tracking the parray (if necessary) and update its location
    def register_parray_move(self, parray, device):
        if id(parray) not in self._managed_parrays:
            self.track_parray(parray)
            # If this new array originates on the dest device, skip the next step
            if self._managed_parrays[id(parray)][device]:
                return
        self.add_parray_to_device(parray, device)
=======
            self._managed_parrays[id(parray)].locations[device] = False
        self.deallocate_resources(device, {'memory' : parray.nbytes})

    # On a parray move, call this to start tracking the parray (if necessary) and update its location
    def register_parray_move(self, parray, device):
            if id(parray) not in self._managed_parrays:
                self.track_parray(parray)
                # If this new array originates on the dest device, skip the next step
                if self._managed_parrays[id(parray)].locations[device]:
                    return
            self.add_parray_to_device(parray, device)
>>>>>>> ae1e3396

    def parray_is_on_device(self, parray, device):
        with self._monitor:
            return (id(parray) in self._managed_parrays) and (self._managed_parrays[id(parray)].locations[device])

    def update_parray_nbytes(self, parray, devices):
        parray_tracker = self._managed_parrays[id(parray)]
        if parray_tracker.nbytes == 0:
            with self._monitor:
                parray_tracker.nbytes = parray.nbytes

            # This assumes the parray is valid on every the device ran on
            # TODO: Revisit this when we actually support multidevice
            for device in devices:
                self.allocate_resources(device, {'memory': parray.nbytes})

    def __repr__(self):
        return "ResourcePool(devices={})".format(self._devices)

    def get_resources(self):
        return [dev for dev in self._devices]


class AssignmentFailed(Exception):
    pass


_T = TypeVar('_T')


def shuffled(lst: Iterable[_T]) -> List[_T]:
    """Shuffle a list non-destructively."""
    lst = list(lst)
    random.shuffle(lst)
    return lst


class Scheduler(ControllableThread, SchedulerContext):
    # See __init__ function below for comments on the functionality of these members
    _environments: TaskEnvironmentRegistry
    _worker_threads: List[WorkerThread]
    _free_worker_threads: Deque[WorkerThread]
    _available_resources: ResourcePool
    _device_compute_task_counts: Dict[Device, int]
    period: float

    def __init__(self, environments: Collection[TaskEnvironment], n_threads: Optional[int] = None, period: float = 1.4012985e-20):
        # ControllableThread: __init__ sets it to run
        # SchedulerContext: No __init__
        super().__init__()

        # TODO(lhc): for now, assume that n_threads is always None.
        #            Each device needs a dedicated thread.
        n_threads = int(sum(d.resources.get("vcus", 1) for e in environments for d in e.placement))

        self._environments = TaskEnvironmentRegistry(*environments)

        # Empty list for storing reported exceptions at runtime
        self._exceptions = []

        # Start with one count that is removed when the scheduler is "exited"
        self._active_task_count = 1

        # Period scheduler sleeps between loops (see run function)
        self.period = period

        self._monitor = threading.Condition(threading.Lock())

        # Track, allocate, and deallocate resources (devices)
        self._available_resources = ResourcePool()

        # Spawned task queues
        # Tasks that have been spawned but not mapped are stored here.
        # Tasks are removed once they are mapped.
        # Spawned queue consists of two levels, current and new.
        # Newly spawned tasks or tasks which fail to schedule are always
        # enqueued on the "new" queue.
        # When the mapper runs, it moves all tasks from the "new" to the "current" queue.
        # Tasks which the mapper will try to map at the current
        # iteration are always dequeued from the current queue.
        # This implementation is simple and avoids a long-running mapper in the case where new
        # tasks spawn as it runs
        self._spawned_task_queue = deque()
        self._new_spawned_task_queue = deque()

        # This is where tasks go when they have been mapped and their
        # dependencies are complete, but they have not been scheduled.
        self._ready_queue = deque()

        # The device queues where scheduled tasks go to be launched from
        self._device_queues = {dev: deque() for dev in self._available_resources.get_resources()}

        # The number of in-flight compute tasks on each device
        self._device_compute_task_counts = {dev: 0 for dev in self._available_resources.get_resources()}

        # Dictinary mapping data block to task lists.
        self._datablock_dict = defaultdict(list)

        self._worker_threads = [WorkerThread(self, i) for i in range(n_threads)]
        for t in self._worker_threads:
            t.start()
        self._free_worker_threads = deque(self._worker_threads)
        # Start the scheduler thread (likely to change later)
        self.start()

    @property
    @lru_cache(maxsize=1)
    def components(self) -> List[EnvironmentComponentInstance]:
        return [i for e in self._environments for i in e.components.values()]

    @property
    def scheduler(self):
        return self

    def __enter__(self):
        if self._active_task_count != 1:
            raise InvalidSchedulerAccessException("Schedulers can only have a single scope.")
        return super().__enter__()

    def __exit__(self, exc_type, exc_val, exc_tb):
        super().__exit__(exc_type, exc_val, exc_tb)
        self.decr_active_tasks()
        with self._monitor:
            while self._should_run:
                self._monitor.wait()
        for t in self._worker_threads:
            #t.stop() # This is needed to gracefully end the threads without throwing missing task exceptions
            t.join()  # This is what actually rejoins the threads
        if self._exceptions:
            # TODO: Should combine all of them into a single exception.
            raise self._exceptions[0]

    def append_free_thread(self, thread: WorkerThread):
        with self._monitor:
            self._free_worker_threads.append(thread)

    def incr_active_tasks(self):
        with self._monitor:
            self._active_task_count += 1

    def decr_active_tasks(self):
        done = False
        with self._monitor:
            self._active_task_count -= 1
            if self._active_task_count == 0:
                done = True
        if done:
            self.stop()

    def enqueue_spawned_task(self, task: Task):
        """Enqueue a spawned task on the spawned task queue.
           Scheduler iterates the queue and assigns resources
           regardless of remaining dependencies.
        """
        with self._monitor:
            self._new_spawned_task_queue.appendleft(task)

    def _dequeue_spawned_task(self) -> Optional[Task]:
        """Dequeue a task from the spawned task queue.
        """
        with self._monitor:
            # Try to dequeue a task and if there is no
            try:
                task = self._spawned_task_queue.pop()
                logger.debug(f"[Scheduler] Popped %r from spawn queue.", task)
                return task
            except IndexError:
                return None

    def enqueue_task(self, task: Task):
        """Enqueue a task on the resource allocation queue.
           Note that this enqueue has no data race.
        """
        self._ready_queue.appendleft(task)

    def _dequeue_task(self, timeout=None) -> Optional[Task]:
        """Dequeue a task from the resource allocation queue.
        """
        while True:
            try:
                if self._should_run:
                    task = self._ready_queue.pop()
                    logger.debug(f"[Scheduler] Popped %r from ready queue.", task)
                    return task
                else:
                    return None
            except IndexError:
                # Keep proceeding the next step.
                return None

    def _assignment_policy(self, task: Task):
        """
        Attempt to assign resources to `task`.

        If this function returns true, `task.req` should have type EnvironmentRequirements.

        :return: True if the assignment succeeded, False otherwise.
        """
        logger.debug(f"[Scheduler] Mapping %r.", task)

        # Sean: The goal of the mapper look at data locality and load balancing
        # and pick a suitable set of devices on which to run a task.
        # Currently, it just supports single-device tasks (like everything else...)
        # Tasks have a set of requirements passed to them by @spawn. We need to
        # match those requirements and find the most suitable device.
        possible_devices = task.req.devices
        max_suitability = None
        best_device = None
        best_device_owns_dependency = False
        best_device_local_data = 0
        for device in possible_devices:
            # Ensure that the device has enough resources for the task
            if not self._available_resources.check_resources_availability(device, task.req.resources):
                continue

            # THIS IS THE MEAT OF THE MAPPING POLICY
            # We calculate a few constants based on data locality and load balancing
            # We then add those together with tunable weights to determine a suitability
            # The device with the highest suitability is the lucky winner

            # First, we calculate data on the device and data to be moved to the device
            local_data = 0
            nonlocal_data = 0
            assert isinstance(task, ComputeTask)
            for parray in task.dataflow.input + task.dataflow.inout:
                if self._available_resources.parray_is_on_device(parray, device):
                    local_data += parray.nbytes
                else:
                    nonlocal_data += parray.nbytes

            # These values are really big, so I'm normalizing them to the size of the
            # device memory so my monkey brain can fathom the numbers
            local_data /= device.resources['memory']
            nonlocal_data /= device.resources['memory']

            # Figure out whether the task has a dependency running on this device
            this_device_owns_dependency = False
            for dependency in task.dependencies:
                if device in dependency.req.devices:
                    this_device_owns_dependency = True
                    break

            # If the best device owns a dependency, but this one doesn't,
            # AND the best device has more local data, we can skip this device
            # TODO (ses): Ignore this if the dependency has finished running!
            if best_device_owns_dependency and not this_device_owns_dependency and best_device_local_data >= local_data:
                continue

            # Next we calculate the load-balancing factor
            # For now this is just a count of tasks on the device queue (TODO (ses): better heuristics later...)
            dev_load = self._device_compute_task_counts[device]

            # Normalize this too so we have numbers between 0 and 1
            dev_load /= self._active_task_count

            # TODO (ses): Move these magic numbers somewhere better
            local_data_weight = 30.0
            nonlocal_data_weight = 10.0
            load_weight = 1.0

            # Calculate the suitability
            suitability = local_data_weight * local_data \
                        - nonlocal_data_weight * nonlocal_data \
                        - load_weight * dev_load
            """
            def myformat(num):
                return "{:.3f}".format(num)

            print(f"dev={device}", end='   ')
            print(f"dep={this_device_owns_dependency}", end='   ')
            print(f"local={myformat(local_data)}", end='   ')
            print(f"nonlocal={myformat(nonlocal_data)}", end='   ')
            print(f"load={myformat(dev_load)}", end='   ')
            print(f"suit={myformat(suitability)}")
            """

            # Update whether or not this is the most suitable device
            if max_suitability is None or suitability > max_suitability:
                max_suitability = suitability
                best_device = device
                best_device_owns_dependency = this_device_owns_dependency
                best_device_local_data = local_data

        if best_device is None:
            logger.debug(f"[Scheduler] Failed to map %r.", task)
            return False

        # Stick this info in an environment (I based this code on the commented out stuff below)
        task_env_gen = self._environments.find_all(placement={best_device}, tags={}, exact=True)
        task_env = next(task_env_gen)
        task.req = EnvironmentRequirements(task.req.resources, task_env, task.req.tags)

        task.set_assigned()
        logger.debug(f"[Scheduler] Mapped %r.", task)
        return True

        # Sean: I don't understand the old way. Just commenting it out and acting like it doesn't exist.
        """
        # Build a list of environments with "qualities" assigned based on how well they match a possible
        # option for the task
        env_match_quality = defaultdict(lambda: 0)
        for opt in shuffled(task.req.possibilities):
            if isinstance(opt, DeviceSetRequirements):
                for e in self._environments.find_all(placement=opt.devices, tags=opt.tags, exact=False):
                    intersection = e.placement & opt.devices
                    match_quality = len(intersection) / len(e.placement)
                    env_match_quality[e] = max(env_match_quality[e], match_quality)
            elif isinstance(opt, EnvironmentRequirements):
                env_match_quality[opt.environment] = max(env_match_quality[opt.environment], 1)
        environments_to_try = list(env_match_quality.keys())
        environments_to_try.sort(key=env_match_quality.__getitem__, reverse=True)

        # Try the environments in order
        # Environment is registered device environments.
        # This mainly specifies device types.
        # resources is memory resources of the corresponding devices.
        # This loop only checks if devices meet task constraints or not.
        for env in environments_to_try:
            is_res_constraint_satisifed = True
            for d in shuffled(env.placement):
                for name, amount in task.req.resources.items():
                    if d.resources[name] < amount:
                        is_res_constraint_satisifed = False
                        break
                if not is_res_constraint_satisifed:
                    break
            if is_res_constraint_satisifed:
                task.req = EnvironmentRequirements(task.req.resources, env, task.req.tags)
                logger.debug(f"[Scheduler] Mapped %r.", task)
                return True
        logger.debug(f"[Scheduler] Failed to map %r.", task)
        return False
        """

    def fill_curr_spawned_task_queue(self):
        """ It moves tasks on the new spawned task queue to
            the current queue.
        """
        with self._monitor:
            if (len(self._new_spawned_task_queue) > 0):
                new_q = self._new_spawned_task_queue
                new_tasks = [new_q.popleft() for _ in range(len(new_q))]
                # Newly added tasks should be enqueued onto the
                # right to guarantee FIFO manners.
                # It is efficient to map higher priority tasks to devices
                # first since Applications generally spawn
                # tasks in priority orders.
                self._spawned_task_queue.extend(new_tasks)

    def _construct_datamove_task(self, target_data, compute_task: ComputeTask, operand_type: OperandType):
        """
          This function constructs data movement task for target data.
          This function consists of two steps.
          First, it iterates all operand data of the dependency tasks
          of the computation task (original task).
          If any of the dependency tasks' data is overlapped with the
          target data, then add the dependency task to the new data
          movement task's dependency list.
          Second, construct a data movement task.
        """
        # Construct data movement task.
        taskid = TaskID(str(compute_task.taskid) + "." + str(hex(id(target_data))) + ".dmt." + str(len(task_locals.global_tasks)), (len(task_locals.global_tasks), ))
        task_locals.global_tasks += [taskid]
        datamove_task = DataMovementTask(compute_task, taskid,
                                         compute_task.req, target_data, operand_type,
                                         str(compute_task.taskid) + "." +
                                         str(hex(id(target_data))) + ".dmt")
        self.incr_active_tasks()
        compute_task._add_predecessor_mutex(datamove_task)
        target_data_id = id(target_data)
        is_overlapped = False
        if target_data_id in self._datablock_dict:
            # Get task lists using the target data block.
            dep_task_list = self._datablock_dict[target_data_id]
            completed_tasks = []
            for dep_task_tuple in dep_task_list:
                dep_task_id = dep_task_tuple[0]
                dep_task = dep_task_tuple[1]
                # Only checks dependent tasks if they use the same data blocks.
                if compute_task.is_dependent_on(dep_task):
                    if not datamove_task._add_predecessor(dep_task):
                        completed_tasks.append(dep_task_id)
            dep_task_list = [tuple(dt for dt in dep_task_list if dt[0] != ft) for ft in completed_tasks]
        self._datablock_dict[target_data_id].append((str(compute_task.taskid), compute_task))
        # If a task has no dependency after it is assigned to devices,
        # immediately enqueue a corresponding data movement task to
        # the ready queue.
        if not datamove_task.is_blocked():
            self.enqueue_task(datamove_task)

    def _map_tasks(self):
        # The first loop iterates a spawned task queue
        # and constructs a mapped task subgrpah.
        #logger.debug("[Scheduler] Map Phase")
        self.fill_curr_spawned_task_queue()
        while True:
            task: Optional[Task] = self._dequeue_spawned_task()
            if task:
                if not task._assigned:
                    is_assigned = self._assignment_policy(task)  # This is what actually maps the task
                    assert isinstance(is_assigned, bool)
                    if not is_assigned:
                        self.enqueue_spawned_task(task)
                    else:
                        assert isinstance(task, ComputeTask)
                        # Create data movement tasks for each data
                        # operands of this task.
                        # TODO(lhc): this is not good.
                        #            will use logical values to make it easy to understand.
                        for data in task.dataflow.input:
                            self._construct_datamove_task(data, task, OperandType.IN)
                        for data in task.dataflow.output:
                            self._construct_datamove_task(data, task, OperandType.OUT)
                        for data in task.dataflow.inout:
                            self._construct_datamove_task(data, task, OperandType.INOUT)

                        # Update parray tracking and task count on the device
                        for parray in (task.dataflow.input + task.dataflow.inout + task.dataflow.output):
                            assert isinstance(task.req, EnvironmentRequirements)
                            if len(task.req.environment.placement) > 1:
                                raise NotImplementedError("Multidevice not supported")
                            for device in task.req.environment.placement:
                                self._available_resources.register_parray_move(parray, device)
                                self._device_compute_task_counts[device] += 1

                        # Allocate additional resources used by this task (blocking)
                        for device in task.req.devices:
                            for resource, amount in task.req.resources.items():
                                logger.debug("Task %r allocating %d %s on device %r", task, amount, resource, device)
                            self._available_resources.allocate_resources(device, task.req.resources, blocking=True)

                        # Only computation needs to set a assigned flag.
                        # Data movement task is set as assigned when it is created.
                        task.set_assigned()
                        # If a task has no dependency after it is assigned to devices,
                        # immediately enqueue a corresponding data movement task to
                        # the ready queue.
                        if not task.is_blocked():
                            self.enqueue_task(task)
                            logger.debug(f"[Scheduler] Enqueued %r on ready queue", task)
                else:
                    logger.exception("[Scheduler] Tasks on the spawned queue ", \
                                     "should be not assigned any device.")
                    self.stop()
            else:
                # If there is no spawned task at this moment,
                # move to the mapped task scheduling.
                break

    def _schedule_tasks(self):
        """ Currently this doesn't do any intelligent scheduling (ordering).
            Dequeue all ready tasks and send them to device queues in order.
        """
        #logger.debug("[Scheduler] Schedule Phase")
        while True:
            task: Optional[Task] = self._dequeue_task()
            if not task:
                break
            if not task._assigned:
                logger.debug("[Scheduler] Task %r: Failed to assign", task)
                break
            for d in task.req.devices:
                logger.info(f"[Scheduler] Enqueuing %r to device %r", task, d)
                self._device_queues[d].append(task)

    # _launch_[DEVICE TYPES]_tasks launches a task by assigning it to available
    # worker threads. It manages different execution paths based on the target
    # devices' types.
    # For example, in the future, the runtime will allow two task colocations
    # of computation, moving data in, and moving data out.
    # TODO(lhc): for now, the CPU/GPU launchers are same.

    def _launch_cpu_task(self, queue, task: Task, dev: Device):
        if self._available_resources.check_resources_availability(dev, task.req.resources):
            worker = self._free_worker_threads.pop()  # grab a worker
            logger.info(f"[Scheduler] Launching CPU task, %r on %r",
                        task, worker)
            # Assign the task to the worker (this notifies the worker's monitor)
            worker.assign_task(task)
            logger.debug(f"[Scheduler] Launched %r", task)
        else:
            queue.appendleft(task)

    def _launch_gpu_task(self, queue, task: Task, dev: Device):
        if self._available_resources.check_resources_availability(dev, task.req.resources):
            worker = self._free_worker_threads.pop()  # grab a worker
            logger.info(f"[Scheduler] Launching GPU task, %r on %r",
                        task, worker)
            # Assign the task to the worker (this notifies the worker's monitor)
            worker.assign_task(task)
            logger.debug(f"[Scheduler] Launched %r", task)
        else:
            queue.appendleft(task)

    def _launch_tasks(self):
        """ Iterate through free devices and launch tasks on them
        """
        #logger.debug("[Scheduler] Launch Phase")
        with self._monitor:
            for dev, queue in self._device_queues.items():
                # Make sure there's an available WorkerThread
                if len(self._free_worker_threads) == 0:
                    break
                if len(queue) > 0:  # If there are tasks on the queue.
                    try:
                        task = queue.pop()  # Grab a task.
                        if dev.architecture.id == 'cpu':
                            self._launch_cpu_task(queue, task, dev)
                        elif dev.architecture.id == 'gpu':
                            self._launch_gpu_task(queue, task, dev)
                        else:
                            raise Exception("Unsupported architecture")
                    finally:
                        pass

    def run(self) -> None:
        # noinspection PyBroadException
        try:  # Catch all exception to report them usefully
            while self._should_run:
                self._map_tasks()
                self._schedule_tasks()
                self._launch_tasks()
                # logger.debug("[Scheduler] Sleeping!")
                time.sleep(self.period)
                # logger.debug("[Scheduler] Awake!")

        except Exception:
            logger.exception("Unexpected exception in Scheduler")
            self.stop()

    def stop(self):
        super().stop()
        for w in self._worker_threads:
            w.stop()

    def report_exception(self, e: BaseException):
        logger.exception("Report exception:", e)
        self._exceptions.append(e)

    def dump_status(self, lg=logger):
        lg.info("%r:\n%r\navailable: %r", self,
                self._ready_queue, self._available_resources)
        for w in self._worker_threads:
            w.dump_status(lg)<|MERGE_RESOLUTION|>--- conflicted
+++ resolved
@@ -1187,12 +1187,8 @@
         # Return resources to the devices
         for device, parray_exists in self._managed_parrays[id(parray)].items():
             if parray_exists:
-<<<<<<< HEAD
-                self.deallocate_resources(device, {'memory': parray.nbytes})
-=======
                 parray_tracker = self._managed_parrays[id(parray)]
-                self.deallocate_resources(device, {'memory' : parray_tracker.nbytes})
->>>>>>> ae1e3396
+                self.deallocate_resources(device, {'memory': parray_tracker.nbytes})
                 logger.debug(f"[ResourcePool]   - %r", device)
 
         # Delete the dictionary entry
@@ -1207,13 +1203,8 @@
             logger.debug(f"[ResourcePool]   (It was already there...)")
             return
         with self._monitor:
-<<<<<<< HEAD
-            self._managed_parrays[id(parray)][device] = True
+            self._managed_parrays[id(parray)].locations[device] = True
         self.allocate_resources(device, {'memory': parray.nbytes})
-=======
-            self._managed_parrays[id(parray)].locations[device] = True
-        self.allocate_resources(device, {'memory' : parray.nbytes})
->>>>>>> ae1e3396
 
     # Notify the resource pool that an instantiation of an array has been deleted
     def remove_parray_from_device(self, parray, device):
@@ -1223,21 +1214,8 @@
             logger.debug(f"[ResourcePool]   (It wasn't there...)")
             return
         with self._monitor:
-<<<<<<< HEAD
-            self._managed_parrays[id(parray)][device] = False
+            self._managed_parrays[id(parray)].locations[device] = False
         self.deallocate_resources(device, {'memory': parray.nbytes})
-
-    # On a parray move, call this to start tracking the parray (if necessary) and update its location
-    def register_parray_move(self, parray, device):
-        if id(parray) not in self._managed_parrays:
-            self.track_parray(parray)
-            # If this new array originates on the dest device, skip the next step
-            if self._managed_parrays[id(parray)][device]:
-                return
-        self.add_parray_to_device(parray, device)
-=======
-            self._managed_parrays[id(parray)].locations[device] = False
-        self.deallocate_resources(device, {'memory' : parray.nbytes})
 
     # On a parray move, call this to start tracking the parray (if necessary) and update its location
     def register_parray_move(self, parray, device):
@@ -1247,7 +1225,6 @@
                 if self._managed_parrays[id(parray)].locations[device]:
                     return
             self.add_parray_to_device(parray, device)
->>>>>>> ae1e3396
 
     def parray_is_on_device(self, parray, device):
         with self._monitor:
