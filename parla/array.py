--- conflicted
+++ resolved
@@ -1,16 +1,10 @@
 import logging
 from abc import ABCMeta, abstractmethod
 from typing import Dict
-<<<<<<< HEAD
 import copy as cp
-# FIXME: This load of numpy will cause problems if it needs to be multiloaded
-# from parla import multiload
-# with multiload():
-=======
 
 # FIXME: This load of numpy causes problems if numpy is multiloaded. So this breaks using VECs with parla tasks.
 #  Loading numpy locally works for some things, but not for the array._register_array_type call.
->>>>>>> 98e9c723
 import numpy as np
 
 from parla.device import Memory
